use std::env::temp_dir;

use anyhow::Result;

use crate::params::Params;

#[derive(Debug, Clone)]
pub struct File {
    pub path: String,
    pub hash: String,
}

fn db_connection_url(args: &Params) -> String {
    match args.nocache {
        true => String::from(":memory:"),
        false => {
            let temp_dir_path = temp_dir();
            format!("{}/deduplicator.db", temp_dir_path.display())
        }
    }
}

<<<<<<< HEAD
    sqlite::open(connection_url).map(|conn| {
=======
pub fn get_connection(args: &Params) -> Result<sqlite::Connection, sqlite::Error> {
    sqlite::open(db_connection_url(args)).and_then(|conn| {
>>>>>>> 05f51373
        setup(&conn).ok();
        conn
    })
}

pub fn setup(connection: &sqlite::Connection) -> Result<()> {
    let query = "CREATE TABLE files (file_identifier STRING, hash STRING)";
    connection.execute(query).ok();
    Ok(())
}

pub fn put(file: &File, connection: &sqlite::Connection) -> Result<()> {
    let query = format!(
        "INSERT INTO files (file_identifier, hash) VALUES (\"{}\", \"{}\")",
        file.path, file.hash
    );
    connection.execute(query)?;
    Ok(())
}

pub fn indexed_paths(connection: &sqlite::Connection) -> Result<Vec<File>> {
    let query = "SELECT * FROM files";

    let result: Vec<File> = connection
        .prepare(query)?
        .into_iter()
        .filter_map(|row_result| row_result.ok())
        .map(|row| {
            let path = row.read::<&str, _>("file_identifier").to_string();
            let hash = row.read::<i64, _>("hash").to_string();
            File { path, hash }
        })
        .collect();

    Ok(result)
}

pub fn duplicate_hashes(connection: &sqlite::Connection, path: &str) -> Result<Vec<File>> {
    let query = format!(
        "
            SELECT a.* FROM files a
            JOIN (SELECT file_identifier, hash, COUNT(*)
            FROM files
            GROUP BY hash
            HAVING count(*) > 1 ) b
            ON a.hash = b.hash
            WHERE a.file_identifier LIKE \"{}%\"
            ORDER BY a.file_identifier
        ",
        path
    );

    let result: Vec<File> = connection
        .prepare(query)?
        .into_iter()
        .filter_map(|row_result| row_result.ok())
        .map(|row| {
            let path = row.read::<&str, _>("file_identifier").to_string();
            let hash = row.read::<i64, _>("hash").to_string();
            File { path, hash }
        })
        .collect();

    Ok(result)
}<|MERGE_RESOLUTION|>--- conflicted
+++ resolved
@@ -20,12 +20,8 @@
     }
 }
 
-<<<<<<< HEAD
-    sqlite::open(connection_url).map(|conn| {
-=======
 pub fn get_connection(args: &Params) -> Result<sqlite::Connection, sqlite::Error> {
     sqlite::open(db_connection_url(args)).and_then(|conn| {
->>>>>>> 05f51373
         setup(&conn).ok();
         conn
     })
