--- conflicted
+++ resolved
@@ -1,11 +1,8 @@
-<<<<<<< HEAD
+use std::env::temp_dir;
+
 use anyhow::Result;
 
-=======
->>>>>>> d8e1de16
 use crate::params::Params;
-use anyhow::Result;
-use std::env::temp_dir;
 
 #[derive(Debug, Clone)]
 pub struct File {
@@ -18,11 +15,7 @@
     tmp_file.push("deduplicator.db");
 
     let connection_url = match args.nocache {
-<<<<<<< HEAD
-        false => "/tmp/deduplicator.db",
-=======
         false => tmp_file.to_str().unwrap(),
->>>>>>> d8e1de16
         true => ":memory:",
     };
 
@@ -48,11 +41,7 @@
 }
 
 pub fn indexed_paths(connection: &sqlite::Connection) -> Result<Vec<File>> {
-<<<<<<< HEAD
     let query = "SELECT * FROM files";
-=======
-    let query = format!("SELECT * FROM files");
->>>>>>> d8e1de16
 
     let result: Vec<File> = connection
         .prepare(query)?
